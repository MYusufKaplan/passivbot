--- conflicted
+++ resolved
@@ -108,11 +108,7 @@
 
         self.log_filepath = make_get_filepath(f"logs/{self.exchange}/{config['config_name']}.log")
 
-<<<<<<< HEAD
-        _, self.key, self.secret, self.passphrase = load_exchange_key_secret_passphrase(self.user)
-=======
-        _, self.key, self.secret = load_exchange_key_secret(self.user, config["api_keys"])
->>>>>>> fb0d6ec0
+        _, self.key, self.secret, self.passphrase = load_exchange_key_secret_passphrase(self.user, config["api_keys"])
 
         self.log_level = 0
 
