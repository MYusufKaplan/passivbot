--- conflicted
+++ resolved
@@ -107,15 +107,11 @@
         self.c_mult = self.config["c_mult"] = 1.0
 
         self.log_filepath = make_get_filepath(f"logs/{self.exchange}/{config['config_name']}.log")
-<<<<<<< HEAD
-
+
+        self.api_keys = config["api_keys"] if "api_keys" in config else None
         _, self.key, self.secret, self.passphrase = load_exchange_key_secret_passphrase(
             self.user, config["api_keys"]
         )
-=======
-        self.api_keys = config["api_keys"] if "api_keys" in config else None
-        _, self.key, self.secret = load_exchange_key_secret(self.user, self.api_keys)
->>>>>>> b04690a0
 
         self.log_level = 0
 
